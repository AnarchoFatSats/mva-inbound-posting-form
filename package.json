--- conflicted
+++ resolved
@@ -12,19 +12,19 @@
     "@aws-sdk/client-dynamodb": "^3.810.0",
     "@aws-sdk/lib-dynamodb": "^3.810.0",
     "aws-sdk": "^2.1150.0",
-<<<<<<< HEAD
+ resolve-conflicts
     "uuid": "^8.3.2",
     "jspdf": "^2.5.1",
     "docusign-esign": "^6.5.0",
     "jsonwebtoken": "^9.0.0",
     "moment": "^2.29.4"
-=======
+
     "bcryptjs": "^2.4.3",
     "docusign-esign": "^8.1.0",
     "jsonwebtoken": "^9.0.0",
     "jspdf": "^2.5.1",
     "moment": "^2.29.4",
     "uuid": "^8.3.2"
->>>>>>> 3c27a936
+ main
   }
 }