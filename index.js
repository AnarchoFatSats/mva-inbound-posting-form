const { DynamoDBClient } = require('@aws-sdk/client-dynamodb');
const { 
  DynamoDBDocumentClient, 
  GetCommand, 
  PutCommand, 
  QueryCommand, 
  ScanCommand,
  UpdateCommand
} = require('@aws-sdk/lib-dynamodb');
const { v4: uuidv4 } = require('uuid');
const crypto = require('crypto');
<<<<<<< HEAD

const client = new DynamoDBClient();
const dynamoDB = DynamoDBDocumentClient.from(client);
=======
>>>>>>> b006225d

const VENDORS_TABLE = process.env.VENDORS_TABLE;
const LEADS_TABLE = process.env.LEADS_TABLE;

// Main handler function for API Gateway
exports.handler = async (event) => {
  try {
    const { httpMethod, path, queryStringParameters, body, pathParameters } = event;
    
    // Route handler
    if (path === '/leads') {
      if (httpMethod === 'POST') {
        return await handleCreateLead(JSON.parse(body));
      } else if (httpMethod === 'GET') {
        return await handleGetLeads(queryStringParameters);
      }
<<<<<<< HEAD
    } 
    // Handle lead update
    else if (path.match(/^\/leads\/[^\/]+$/)) {
      if (httpMethod === 'PATCH') {
        const leadId = pathParameters.lead_id;
        return await handleUpdateLead(leadId, JSON.parse(body));
      }
    }
    // Handle vendor routes
    else if (path === '/vendors') {
=======
    } else if (path === '/stats') {
      if (httpMethod === 'GET') {
        return await handleGetLeadStats(queryStringParameters);
      }
    } else if (path === '/export') {
      if (httpMethod === 'GET') {
        return await handleExportLeads(queryStringParameters);
      }
    } else if (path === '/vendors') {
>>>>>>> b006225d
      if (httpMethod === 'GET') {
        return await handleGetVendors();
      } else if (httpMethod === 'POST') {
        return await handleCreateVendor(JSON.parse(body));
      }
<<<<<<< HEAD
    } 
    // Handle vendor key regeneration
    else if (path.match(/^\/vendors\/[^\/]+\/regenerate-key$/)) {
      if (httpMethod === 'POST') {
        const vendorCode = pathParameters.vendor_code;
        return await handleRegenerateVendorKey(vendorCode);
=======
    } else if (path.match(/^\/vendors\/([^\/]+)\/regenerate-key$/)) {
      if (httpMethod === 'POST') {
        const vendorCode = path.split('/')[2];
        return await handleRegenerateApiKey(vendorCode);
>>>>>>> b006225d
      }
    }
    
    // Return 404 for unsupported routes
    return {
      statusCode: 404,
      headers: {
        'Content-Type': 'application/json',
        'Access-Control-Allow-Origin': '*'
      },
      body: JSON.stringify({ status: 'error', message: 'Route not found' })
    };
  } catch (error) {
    console.error('Error:', error);
    return {
      statusCode: 500,
      headers: {
        'Content-Type': 'application/json',
        'Access-Control-Allow-Origin': '*'
      },
      body: JSON.stringify({ status: 'error', message: 'Internal server error' })
    };
  }
};

// Handler for POST /leads
async function handleCreateLead(data) {
  // Validation
  const validationErrors = validateLeadData(data);
  if (validationErrors.length > 0) {
    return {
      statusCode: 400,
      headers: {
        'Content-Type': 'application/json',
        'Access-Control-Allow-Origin': '*'
      },
      body: JSON.stringify({ status: 'error', errors: validationErrors })
    };
  }
  
  // Check if vendor_code exists
  try {
    const vendorResult = await dynamoDB.send(
      new GetCommand({
        TableName: VENDORS_TABLE,
        Key: { vendor_code: data.vendor_code }
      })
    );
    
    if (!vendorResult.Item) {
      return {
        statusCode: 400,
        headers: {
          'Content-Type': 'application/json',
          'Access-Control-Allow-Origin': '*'
        },
        body: JSON.stringify({ 
          status: 'error', 
          message: 'Invalid vendor code' 
        })
      };
    }
  } catch (error) {
    console.error('Vendor validation error:', error);
    return {
      statusCode: 500,
      headers: {
        'Content-Type': 'application/json',
        'Access-Control-Allow-Origin': '*'
      },
      body: JSON.stringify({ status: 'error', message: 'Error validating vendor' })
    };
  }
  
  // Check for duplicate leads
  try {
    const isDuplicate = await checkForDuplicateLead(data);
    if (isDuplicate) {
      return {
        statusCode: 409, // Conflict status code
        headers: {
          'Content-Type': 'application/json',
          'Access-Control-Allow-Origin': '*'
        },
        body: JSON.stringify({ 
          status: 'error', 
          message: 'Duplicate lead detected. This lead has already been submitted.' 
        })
      };
    }
  } catch (error) {
    console.error('Duplicate check error:', error);
    return {
      statusCode: 500,
      headers: {
        'Content-Type': 'application/json',
        'Access-Control-Allow-Origin': '*'
      },
      body: JSON.stringify({ status: 'error', message: 'Error checking for duplicate leads' })
    };
  }

  // Check for duplicate email
  try {
    const emailCheckResult = await dynamoDB.send(
      new QueryCommand({
        TableName: LEADS_TABLE,
        IndexName: 'EmailIndex',
        KeyConditionExpression: 'email = :email',
        ExpressionAttributeValues: {
          ':email': data.email
        }
      })
    );
    
    if (emailCheckResult.Items && emailCheckResult.Items.length > 0) {
      return {
        statusCode: 400,
        headers: {
          'Content-Type': 'application/json',
          'Access-Control-Allow-Origin': '*'
        },
        body: JSON.stringify({ 
          status: 'error', 
          message: 'A lead with this email already exists' 
        })
      };
    }
  } catch (error) {
    console.error('Email duplicate check error:', error);
  }

  // Check for duplicate phone
  try {
    const phoneCheckResult = await dynamoDB.send(
      new QueryCommand({
        TableName: LEADS_TABLE,
        IndexName: 'PhoneIndex',
        KeyConditionExpression: 'phone_home = :phone',
        ExpressionAttributeValues: {
          ':phone': data.phone_home
        }
      })
    );
    
    if (phoneCheckResult.Items && phoneCheckResult.Items.length > 0) {
      return {
        statusCode: 400,
        headers: {
          'Content-Type': 'application/json',
          'Access-Control-Allow-Origin': '*'
        },
        body: JSON.stringify({ 
          status: 'error', 
          message: 'A lead with this phone number already exists' 
        })
      };
    }
  } catch (error) {
    console.error('Phone duplicate check error:', error);
  }

  // Generate lead ID and timestamp
  const lead_id = uuidv4();
  const timestamp = new Date().toISOString();
  
  // Store lead in DynamoDB
  const lead = {
    ...data,
    lead_id,
    timestamp,
    disposition: "New",
    notes: "",
    updated_at: timestamp
  };
  
  try {
    await dynamoDB.send(
      new PutCommand({
        TableName: LEADS_TABLE,
        Item: lead
      })
    );
    
    return {
      statusCode: 200,
      headers: {
        'Content-Type': 'application/json',
        'Access-Control-Allow-Origin': '*'
      },
      body: JSON.stringify({ 
        status: 'success', 
        lead_id, 
        message: 'Lead received' 
      })
    };
  } catch (error) {
    console.error('Store lead error:', error);
    return {
      statusCode: 500,
      headers: {
        'Content-Type': 'application/json',
        'Access-Control-Allow-Origin': '*'
      },
      body: JSON.stringify({ status: 'error', message: 'Error storing lead' })
    };
  }
}

// Check for duplicate leads based on email and phone number
async function checkForDuplicateLead(data) {
  // Define what constitutes a duplicate lead - here we'll use email OR phone number
  try {
    // Using a more efficient approach with query operations
    // Note: This assumes you've created a GSI called "EmailIndex" with email as the partition key
    const emailParams = {
      TableName: LEADS_TABLE,
      IndexName: 'EmailIndex',
      KeyConditionExpression: 'email = :email',
      ExpressionAttributeValues: {
        ':email': data.email
      }
    };
    
    const emailResults = await dynamoDB.query(emailParams).promise();
    
    if (emailResults.Items && emailResults.Items.length > 0) {
      console.log('Duplicate lead detected: same email', {
        email: data.email
      });
      return true;
    }
    
    // Using a GSI called "PhoneIndex" with phone_home as the partition key
    const phoneParams = {
      TableName: LEADS_TABLE,
      IndexName: 'PhoneIndex',
      KeyConditionExpression: 'phone_home = :phone_home',
      ExpressionAttributeValues: {
        ':phone_home': data.phone_home
      }
    };
    
    const phoneResults = await dynamoDB.query(phoneParams).promise();
    
    if (phoneResults.Items && phoneResults.Items.length > 0) {
      console.log('Duplicate lead detected: same phone number', {
        phone: data.phone_home
      });
      return true;
    }
    
    // No duplicates found
    return false;
  } catch (error) {
    // If the GSIs don't exist yet, fall back to scan operations
    if (error.code === 'ResourceNotFoundException') {
      console.warn('GSIs not found, falling back to scan operation for duplicate check');
      return fallbackDuplicateCheck(data);
    }
    
    console.error('Error checking for duplicates:', error);
    throw error;
  }
}

// Fallback duplicate check using scan (less efficient but works without GSIs)
async function fallbackDuplicateCheck(data) {
  try {
    // Check by email
    const emailParams = {
      TableName: LEADS_TABLE,
      FilterExpression: 'email = :email',
      ExpressionAttributeValues: {
        ':email': data.email
      }
    };
    
    const emailResults = await dynamoDB.scan(emailParams).promise();
    
    if (emailResults.Items && emailResults.Items.length > 0) {
      console.log('Duplicate lead detected: same email (fallback)', {
        email: data.email
      });
      return true;
    }
    
    // Check by phone number
    const phoneParams = {
      TableName: LEADS_TABLE,
      FilterExpression: 'phone_home = :phone_home',
      ExpressionAttributeValues: {
        ':phone_home': data.phone_home
      }
    };
    
    const phoneResults = await dynamoDB.scan(phoneParams).promise();
    
    if (phoneResults.Items && phoneResults.Items.length > 0) {
      console.log('Duplicate lead detected: same phone number (fallback)', {
        phone: data.phone_home
      });
      return true;
    }
    
    return false;
  } catch (error) {
    console.error('Error in fallback duplicate check:', error);
    throw error;
  }
}

// Handler for GET /leads
async function handleGetLeads(queryParams) {
  try {
    const vendor_code = queryParams ? queryParams.vendor_code : null;
    
    if (vendor_code) {
      // Query by vendor_code using GSI
      const result = await dynamoDB.send(
        new QueryCommand({
          TableName: LEADS_TABLE,
          IndexName: 'VendorTimestampIndex',
          KeyConditionExpression: 'vendor_code = :vendor_code',
          ExpressionAttributeValues: {
            ':vendor_code': vendor_code
          },
          ScanIndexForward: false // Sort by timestamp descending
        })
      );
      
      return {
        statusCode: 200,
        headers: {
          'Content-Type': 'application/json',
          'Access-Control-Allow-Origin': '*'
        },
        body: JSON.stringify(result.Items)
      };
    } else {
      // Get all leads
      const result = await dynamoDB.send(
        new ScanCommand({
          TableName: LEADS_TABLE
        })
      );
      
      // Sort by timestamp descending
      const sortedItems = result.Items.sort((a, b) => 
        new Date(b.timestamp) - new Date(a.timestamp)
      );
      
      return {
        statusCode: 200,
        headers: {
          'Content-Type': 'application/json',
          'Access-Control-Allow-Origin': '*'
        },
        body: JSON.stringify(sortedItems)
      };
    }
  } catch (error) {
    console.error('Get leads error:', error);
    return {
      statusCode: 500,
      headers: {
        'Content-Type': 'application/json',
        'Access-Control-Allow-Origin': '*'
      },
      body: JSON.stringify({ status: 'error', message: 'Error retrieving leads' })
    };
  }
}

<<<<<<< HEAD
// Handler for GET /vendors
async function handleGetVendors() {
  try {
    const result = await dynamoDB.send(
      new ScanCommand({
        TableName: VENDORS_TABLE
      })
    );
    
    // Remove API keys from the response for security
    const vendorsWithoutKeys = result.Items.map(vendor => {
      const { api_key, ...vendorWithoutKey } = vendor;
      return vendorWithoutKey;
    });
    
=======
// Handler for GET /stats - Aggregated lead statistics
async function handleGetLeadStats(queryParams) {
  try {
    // Default to all time periods if not specified
    const period = queryParams?.period || 'all';
    const vendorCode = queryParams?.vendor_code || null;
    
    // Get all leads
    let leads;
    if (vendorCode) {
      // Query by vendor_code using GSI
      const params = {
        TableName: LEADS_TABLE,
        IndexName: 'VendorTimestampIndex',
        KeyConditionExpression: 'vendor_code = :vendor_code',
        ExpressionAttributeValues: {
          ':vendor_code': vendorCode
        }
      };
      
      const result = await dynamoDB.query(params).promise();
      leads = result.Items;
    } else {
      // Get all leads
      const params = {
        TableName: LEADS_TABLE
      };
      
      const result = await dynamoDB.scan(params).promise();
      leads = result.Items;
    }
    
    // Calculate current date and relevant cutoff dates
    const now = new Date();
    const today = new Date(now.getFullYear(), now.getMonth(), now.getDate());
    const startOfWeek = new Date(today);
    startOfWeek.setDate(today.getDate() - today.getDay()); // Sunday as the first day of the week
    const startOfMonth = new Date(now.getFullYear(), now.getMonth(), 1);
    
    // Convert to ISO string for comparison
    const todayIso = today.toISOString();
    const startOfWeekIso = startOfWeek.toISOString();
    const startOfMonthIso = startOfMonth.toISOString();
    
    // Initialize stats object
    const stats = {
      daily: {},
      weekly: {},
      monthly: {},
      all_time: {}
    };
    
    // Group leads by vendor and time period
    leads.forEach(lead => {
      const vendor = lead.vendor_code;
      const timestamp = lead.timestamp;
      
      // Skip if no vendor code or timestamp
      if (!vendor || !timestamp) return;
      
      // Initialize counters for this vendor if they don't exist
      if (!stats.daily[vendor]) stats.daily[vendor] = 0;
      if (!stats.weekly[vendor]) stats.weekly[vendor] = 0;
      if (!stats.monthly[vendor]) stats.monthly[vendor] = 0;
      if (!stats.all_time[vendor]) stats.all_time[vendor] = 0;
      
      // Increment counts based on time period
      if (timestamp >= todayIso) {
        stats.daily[vendor]++;
      }
      
      if (timestamp >= startOfWeekIso) {
        stats.weekly[vendor]++;
      }
      
      if (timestamp >= startOfMonthIso) {
        stats.monthly[vendor]++;
      }
      
      // Always increment all-time count
      stats.all_time[vendor]++;
    });
    
    // Prepare response based on requested period
    let responseData;
    
    switch (period) {
      case 'daily':
        responseData = stats.daily;
        break;
      case 'weekly':
        responseData = stats.weekly;
        break;
      case 'monthly':
        responseData = stats.monthly;
        break;
      case 'all':
      default:
        responseData = stats;
        break;
    }
    
    // Format into an array for easier consumption by frontend
    const formattedStats = Object.entries(responseData).map(([vendor, count]) => ({
      vendor_code: vendor,
      count
    }));
    
    // If period is 'all', we need a different structure
    const finalResponse = period === 'all' 
      ? {
        daily: Object.entries(stats.daily).map(([vendor, count]) => ({ vendor_code: vendor, count })),
        weekly: Object.entries(stats.weekly).map(([vendor, count]) => ({ vendor_code: vendor, count })),
        monthly: Object.entries(stats.monthly).map(([vendor, count]) => ({ vendor_code: vendor, count })),
        all_time: Object.entries(stats.all_time).map(([vendor, count]) => ({ vendor_code: vendor, count }))
      } 
      : formattedStats;
    
    // Return the stats
>>>>>>> b006225d
    return {
      statusCode: 200,
      headers: {
        'Content-Type': 'application/json',
        'Access-Control-Allow-Origin': '*'
      },
<<<<<<< HEAD
      body: JSON.stringify(vendorsWithoutKeys)
    };
  } catch (error) {
    console.error('Get vendors error:', error);
=======
      body: JSON.stringify(finalResponse)
    };
  } catch (error) {
    console.error('Get lead stats error:', error);
>>>>>>> b006225d
    return {
      statusCode: 500,
      headers: {
        'Content-Type': 'application/json',
        'Access-Control-Allow-Origin': '*'
      },
<<<<<<< HEAD
      body: JSON.stringify({ status: 'error', message: 'Error retrieving vendors' })
    };
  }
}

// Handler for POST /vendors
async function handleCreateVendor(data) {
  // Validate vendor data
  if (!data.vendor_code || !data.name) {
    return {
      statusCode: 400,
=======
      body: JSON.stringify({ status: 'error', message: 'Error retrieving lead statistics' })
    };
  }
}

// Handler for GET /export - Export leads with filtering
async function handleExportLeads(queryParams) {
  try {
    const vendor_code = queryParams?.vendor_code || null;
    const start_date = queryParams?.start_date || null;
    const end_date = queryParams?.end_date || null;
    
    // Build filter expression parts
    let filterExpressionParts = [];
    let expressionAttributeValues = {};
    
    // Start with vendor code filter if provided
    if (vendor_code) {
      // Query using GSI if we're only filtering by vendor
      if (!start_date && !end_date) {
        const params = {
          TableName: LEADS_TABLE,
          IndexName: 'VendorTimestampIndex',
          KeyConditionExpression: 'vendor_code = :vendor_code',
          ExpressionAttributeValues: {
            ':vendor_code': vendor_code
          }
        };
        
        const result = await dynamoDB.query(params).promise();
        return {
          statusCode: 200,
          headers: {
            'Content-Type': 'application/json',
            'Access-Control-Allow-Origin': '*'
          },
          body: JSON.stringify(result.Items)
        };
      }
      
      // Add to filter parts for scan operation
      filterExpressionParts.push('vendor_code = :vendor_code');
      expressionAttributeValues[':vendor_code'] = vendor_code;
    }
    
    // Add date range filters if provided
    if (start_date && end_date) {
      filterExpressionParts.push('timestamp BETWEEN :start_date AND :end_date');
      expressionAttributeValues[':start_date'] = start_date;
      expressionAttributeValues[':end_date'] = end_date;
    } else if (start_date) {
      filterExpressionParts.push('timestamp >= :start_date');
      expressionAttributeValues[':start_date'] = start_date;
    } else if (end_date) {
      filterExpressionParts.push('timestamp <= :end_date');
      expressionAttributeValues[':end_date'] = end_date;
    }
    
    // Build params for the query
    const params = {
      TableName: LEADS_TABLE
    };
    
    // Add filter expression if we have any filters
    if (filterExpressionParts.length > 0) {
      params.FilterExpression = filterExpressionParts.join(' AND ');
      params.ExpressionAttributeValues = expressionAttributeValues;
    }
    
    // Execute the scan operation
    const result = await dynamoDB.scan(params).promise();
    
    // Sort by timestamp (newest first)
    const sortedItems = result.Items.sort((a, b) => 
      new Date(b.timestamp) - new Date(a.timestamp)
    );
    
    // Return the results
    return {
      statusCode: 200,
>>>>>>> b006225d
      headers: {
        'Content-Type': 'application/json',
        'Access-Control-Allow-Origin': '*'
      },
<<<<<<< HEAD
      body: JSON.stringify({ 
        status: 'error', 
        message: 'Vendor code and name are required' 
      })
    };
  }
  
  // Check if vendor already exists
  try {
    const existingVendor = await dynamoDB.send(
      new GetCommand({
        TableName: VENDORS_TABLE,
        Key: { vendor_code: data.vendor_code }
      })
    );
    
    if (existingVendor.Item) {
      return {
        statusCode: 400,
        headers: {
          'Content-Type': 'application/json',
          'Access-Control-Allow-Origin': '*'
        },
        body: JSON.stringify({ 
          status: 'error', 
          message: 'Vendor code already exists' 
        })
      };
    }
  } catch (error) {
    console.error('Vendor check error:', error);
  }
  
  // Generate API key
  const apiKey = generateApiKey();
  
  // Create vendor record
  const vendor = {
    vendor_code: data.vendor_code,
    name: data.name,
    description: data.description || '',
    api_key: apiKey,
    created_at: new Date().toISOString()
  };
  
  try {
    await dynamoDB.send(
      new PutCommand({
        TableName: VENDORS_TABLE,
        Item: vendor
      })
    );
    
    // Return vendor data including the API key
=======
      body: JSON.stringify(sortedItems)
    };
  } catch (error) {
    console.error('Export leads error:', error);
    return {
      statusCode: 500,
      headers: {
        'Content-Type': 'application/json',
        'Access-Control-Allow-Origin': '*'
      },
      body: JSON.stringify({ status: 'error', message: 'Error exporting leads' })
    };
  }
}

// Handler for GET /vendors - List all vendors
async function handleGetVendors() {
  try {
    const result = await dynamoDB.scan({
      TableName: VENDORS_TABLE
    }).promise();
    
>>>>>>> b006225d
    return {
      statusCode: 200,
      headers: {
        'Content-Type': 'application/json',
        'Access-Control-Allow-Origin': '*'
      },
<<<<<<< HEAD
      body: JSON.stringify({
        status: 'success',
        vendor: vendor,
        message: 'Vendor created successfully'
      })
    };
  } catch (error) {
    console.error('Create vendor error:', error);
=======
      body: JSON.stringify(result.Items)
    };
  } catch (error) {
    console.error('Error fetching vendors:', error);
>>>>>>> b006225d
    return {
      statusCode: 500,
      headers: {
        'Content-Type': 'application/json',
        'Access-Control-Allow-Origin': '*'
      },
<<<<<<< HEAD
      body: JSON.stringify({ status: 'error', message: 'Error creating vendor' })
    };
  }
}

// Handler for POST /vendors/{vendor_code}/regenerate-key
async function handleRegenerateVendorKey(vendorCode) {
  // Check if vendor exists
  try {
    const existingVendor = await dynamoDB.send(
      new GetCommand({
        TableName: VENDORS_TABLE,
        Key: { vendor_code: vendorCode }
      })
    );
    
    if (!existingVendor.Item) {
      return {
        statusCode: 404,
=======
      body: JSON.stringify({ status: 'error', message: 'Error fetching vendors' })
    };
  }
}

// Handler for POST /vendors - Create a new vendor
async function handleCreateVendor(data) {
  try {
    // Generate vendor code if not provided
    const vendor_code = data.vendor_code || generateVendorCode(data.name);
    
    // Generate API key
    const api_key = crypto.randomBytes(16).toString('hex');
    
    // Create timestamp
    const created_at = new Date().toISOString();
    
    // Prepare vendor object
    const vendor = {
      vendor_code,
      name: data.name,
      contact_email: data.contact_email || null,
      contact_phone: data.contact_phone || null,
      website: data.website || null,
      api_key,
      status: data.status || 'active',
      created_at,
      updated_at: created_at
    };
    
    // Validate required fields
    if (!vendor.name) {
      return {
        statusCode: 400,
>>>>>>> b006225d
        headers: {
          'Content-Type': 'application/json',
          'Access-Control-Allow-Origin': '*'
        },
<<<<<<< HEAD
        body: JSON.stringify({ 
          status: 'error', 
          message: 'Vendor not found' 
        })
      };
    }
    
    // Generate new API key
    const newApiKey = generateApiKey();
    
    // Update vendor with new API key
    await dynamoDB.send(
      new UpdateCommand({
        TableName: VENDORS_TABLE,
        Key: { vendor_code: vendorCode },
        UpdateExpression: 'set api_key = :apiKey',
        ExpressionAttributeValues: {
          ':apiKey': newApiKey
        },
        ReturnValues: 'ALL_NEW'
      })
    );
=======
        body: JSON.stringify({ status: 'error', message: 'Vendor name is required' })
      };
    }
    
    // Store in DynamoDB
    try {
      await dynamoDB.put({
        TableName: VENDORS_TABLE,
        Item: vendor,
        // Ensure vendor_code doesn't already exist
        ConditionExpression: 'attribute_not_exists(vendor_code)'
      }).promise();
      
      return {
        statusCode: 201,
        headers: {
          'Content-Type': 'application/json',
          'Access-Control-Allow-Origin': '*'
        },
        body: JSON.stringify(vendor)
      };
    } catch (error) {
      if (error.code === 'ConditionalCheckFailedException') {
        // Try again with a new vendor code
        data.vendor_code = generateVendorCode(data.name);
        return handleCreateVendor(data);
      }
      throw error;
    }
  } catch (error) {
    console.error('Error creating vendor:', error);
    return {
      statusCode: 500,
      headers: {
        'Content-Type': 'application/json',
        'Access-Control-Allow-Origin': '*'
      },
      body: JSON.stringify({ status: 'error', message: 'Error creating vendor' })
    };
  }
}

// Handler for POST /vendors/:vendor_code/regenerate-key - Regenerate API key
async function handleRegenerateApiKey(vendor_code) {
  try {
    // Generate new API key
    const api_key = crypto.randomBytes(16).toString('hex');
    
    // Update vendor in DynamoDB
    await dynamoDB.update({
      TableName: VENDORS_TABLE,
      Key: { vendor_code },
      UpdateExpression: 'set api_key = :api_key, updated_at = :updated_at',
      ExpressionAttributeValues: {
        ':api_key': api_key,
        ':updated_at': new Date().toISOString()
      },
      ConditionExpression: 'attribute_exists(vendor_code)'
    }).promise();
>>>>>>> b006225d
    
    return {
      statusCode: 200,
      headers: {
        'Content-Type': 'application/json',
        'Access-Control-Allow-Origin': '*'
      },
<<<<<<< HEAD
      body: JSON.stringify({
        status: 'success',
        api_key: newApiKey,
        message: 'API key regenerated successfully'
      })
    };
  } catch (error) {
    console.error('Regenerate API key error:', error);
=======
      body: JSON.stringify({ 
        status: 'success', 
        vendor_code,
        api_key,
        message: 'API key regenerated successfully' 
      })
    };
  } catch (error) {
    console.error(`Error regenerating API key for vendor ${vendor_code}:`, error);
    
    if (error.code === 'ConditionalCheckFailedException') {
      return {
        statusCode: 404,
        headers: {
          'Content-Type': 'application/json',
          'Access-Control-Allow-Origin': '*'
        },
        body: JSON.stringify({ status: 'error', message: 'Vendor not found' })
      };
    }
    
>>>>>>> b006225d
    return {
      statusCode: 500,
      headers: {
        'Content-Type': 'application/json',
        'Access-Control-Allow-Origin': '*'
      },
      body: JSON.stringify({ status: 'error', message: 'Error regenerating API key' })
    };
  }
}

<<<<<<< HEAD
=======
// Generate a unique vendor code
function generateVendorCode(vendorName) {
  // Create a code based on vendor name (first 3 chars) + random string
  const prefix = vendorName
    .replace(/[^a-zA-Z0-9]/g, '') // Remove special characters
    .substring(0, 3)
    .toUpperCase();
  
  // Add random 5 character string
  const randomString = crypto.randomBytes(3).toString('hex').toUpperCase();
  
  return `${prefix}${randomString}`;
}

>>>>>>> b006225d
// Validation function
function validateLeadData(data) {
  const errors = [];
  
  // Check required fields
  if (!data.first_name) errors.push('first_name is required');
  if (!data.last_name) errors.push('last_name is required');
  if (!data.phone_home) errors.push('phone_home is required');
  if (!data.email) errors.push('email is required');
  if (!data.vendor_code) errors.push('vendor_code is required');
  
  // If any required fields are missing, return early
  if (errors.length > 0) return errors;
  
  // Validate phone_home is exactly 10 digits
  const phoneRegex = /^\d{10}$/;
  if (!phoneRegex.test(data.phone_home)) {
    errors.push('phone_home must be exactly 10 numeric digits');
  }
  
  // Validate lp_caller_id matches phone_home
  if (data.lp_caller_id !== data.phone_home) {
    errors.push('lp_caller_id must match phone_home');
  }
  
  // Validate either zip_code or state is present
  if (!data.zip_code && !data.state) {
    errors.push('Either zip_code or state must be provided');
  }
  
  // Validate email format
  const emailRegex = /^[^\s@]+@[^\s@]+\.[^\s@]+$/;
  if (!emailRegex.test(data.email)) {
    errors.push('email must be in valid format');
  }
  
  return errors;
}

// Helper function to generate API keys
function generateApiKey() {
  return crypto.randomBytes(32).toString('hex');
}

// Handler for PATCH /leads/{lead_id}
async function handleUpdateLead(leadId, data) {
  // Validate required fields
  if (!data.disposition) {
    return {
      statusCode: 400,
      headers: {
        'Content-Type': 'application/json',
        'Access-Control-Allow-Origin': '*'
      },
      body: JSON.stringify({ 
        status: 'error', 
        message: 'disposition is required' 
      })
    };
  }

  // Check if lead exists
  try {
    const leadResult = await dynamoDB.send(
      new GetCommand({
        TableName: LEADS_TABLE,
        Key: { lead_id: leadId }
      })
    );
    
    if (!leadResult.Item) {
      return {
        statusCode: 404,
        headers: {
          'Content-Type': 'application/json',
          'Access-Control-Allow-Origin': '*'
        },
        body: JSON.stringify({ 
          status: 'error', 
          message: 'Lead not found' 
        })
      };
    }

    // Update lead with new disposition and notes
    const updated_at = new Date().toISOString();
    
    const updateExpression = [];
    const expressionAttributeValues = {};
    const expressionAttributeNames = {};

    // Always update disposition and updated_at
    updateExpression.push('#disposition = :disposition');
    updateExpression.push('#updated_at = :updated_at');
    expressionAttributeValues[':disposition'] = data.disposition;
    expressionAttributeValues[':updated_at'] = updated_at;
    expressionAttributeNames['#disposition'] = 'disposition';
    expressionAttributeNames['#updated_at'] = 'updated_at';
    
    // Only update notes if provided
    if (data.notes !== undefined) {
      updateExpression.push('#notes = :notes');
      expressionAttributeValues[':notes'] = data.notes;
      expressionAttributeNames['#notes'] = 'notes';
    }

    const params = {
      TableName: LEADS_TABLE,
      Key: { lead_id: leadId },
      UpdateExpression: 'SET ' + updateExpression.join(', '),
      ExpressionAttributeValues: expressionAttributeValues,
      ExpressionAttributeNames: expressionAttributeNames,
      ReturnValues: 'ALL_NEW'
    };

    const result = await dynamoDB.send(new UpdateCommand(params));
    
    return {
      statusCode: 200,
      headers: {
        'Content-Type': 'application/json',
        'Access-Control-Allow-Origin': '*'
      },
      body: JSON.stringify({
        status: 'success',
        lead: result.Attributes,
        message: 'Lead updated successfully'
      })
    };
  } catch (error) {
    console.error('Update lead error:', error);
    return {
      statusCode: 500,
      headers: {
        'Content-Type': 'application/json',
        'Access-Control-Allow-Origin': '*'
      },
      body: JSON.stringify({ status: 'error', message: 'Error updating lead' })
    };
  }
} <|MERGE_RESOLUTION|>--- conflicted
+++ resolved
@@ -9,12 +9,9 @@
 } = require('@aws-sdk/lib-dynamodb');
 const { v4: uuidv4 } = require('uuid');
 const crypto = require('crypto');
-<<<<<<< HEAD
 
 const client = new DynamoDBClient();
 const dynamoDB = DynamoDBDocumentClient.from(client);
-=======
->>>>>>> b006225d
 
 const VENDORS_TABLE = process.env.VENDORS_TABLE;
 const LEADS_TABLE = process.env.LEADS_TABLE;
@@ -31,7 +28,6 @@
       } else if (httpMethod === 'GET') {
         return await handleGetLeads(queryStringParameters);
       }
-<<<<<<< HEAD
     } 
     // Handle lead update
     else if (path.match(/^\/leads\/[^\/]+$/)) {
@@ -39,10 +35,6 @@
         const leadId = pathParameters.lead_id;
         return await handleUpdateLead(leadId, JSON.parse(body));
       }
-    }
-    // Handle vendor routes
-    else if (path === '/vendors') {
-=======
     } else if (path === '/stats') {
       if (httpMethod === 'GET') {
         return await handleGetLeadStats(queryStringParameters);
@@ -52,25 +44,15 @@
         return await handleExportLeads(queryStringParameters);
       }
     } else if (path === '/vendors') {
->>>>>>> b006225d
       if (httpMethod === 'GET') {
         return await handleGetVendors();
       } else if (httpMethod === 'POST') {
         return await handleCreateVendor(JSON.parse(body));
       }
-<<<<<<< HEAD
-    } 
-    // Handle vendor key regeneration
-    else if (path.match(/^\/vendors\/[^\/]+\/regenerate-key$/)) {
+    } else if (path.match(/^\/vendors\/[^\/]+\/regenerate-key$/)) {
       if (httpMethod === 'POST') {
         const vendorCode = pathParameters.vendor_code;
-        return await handleRegenerateVendorKey(vendorCode);
-=======
-    } else if (path.match(/^\/vendors\/([^\/]+)\/regenerate-key$/)) {
-      if (httpMethod === 'POST') {
-        const vendorCode = path.split('/')[2];
         return await handleRegenerateApiKey(vendorCode);
->>>>>>> b006225d
       }
     }
     
@@ -144,34 +126,6 @@
       body: JSON.stringify({ status: 'error', message: 'Error validating vendor' })
     };
   }
-  
-  // Check for duplicate leads
-  try {
-    const isDuplicate = await checkForDuplicateLead(data);
-    if (isDuplicate) {
-      return {
-        statusCode: 409, // Conflict status code
-        headers: {
-          'Content-Type': 'application/json',
-          'Access-Control-Allow-Origin': '*'
-        },
-        body: JSON.stringify({ 
-          status: 'error', 
-          message: 'Duplicate lead detected. This lead has already been submitted.' 
-        })
-      };
-    }
-  } catch (error) {
-    console.error('Duplicate check error:', error);
-    return {
-      statusCode: 500,
-      headers: {
-        'Content-Type': 'application/json',
-        'Access-Control-Allow-Origin': '*'
-      },
-      body: JSON.stringify({ status: 'error', message: 'Error checking for duplicate leads' })
-    };
-  }
 
   // Check for duplicate email
   try {
@@ -277,109 +231,6 @@
       },
       body: JSON.stringify({ status: 'error', message: 'Error storing lead' })
     };
-  }
-}
-
-// Check for duplicate leads based on email and phone number
-async function checkForDuplicateLead(data) {
-  // Define what constitutes a duplicate lead - here we'll use email OR phone number
-  try {
-    // Using a more efficient approach with query operations
-    // Note: This assumes you've created a GSI called "EmailIndex" with email as the partition key
-    const emailParams = {
-      TableName: LEADS_TABLE,
-      IndexName: 'EmailIndex',
-      KeyConditionExpression: 'email = :email',
-      ExpressionAttributeValues: {
-        ':email': data.email
-      }
-    };
-    
-    const emailResults = await dynamoDB.query(emailParams).promise();
-    
-    if (emailResults.Items && emailResults.Items.length > 0) {
-      console.log('Duplicate lead detected: same email', {
-        email: data.email
-      });
-      return true;
-    }
-    
-    // Using a GSI called "PhoneIndex" with phone_home as the partition key
-    const phoneParams = {
-      TableName: LEADS_TABLE,
-      IndexName: 'PhoneIndex',
-      KeyConditionExpression: 'phone_home = :phone_home',
-      ExpressionAttributeValues: {
-        ':phone_home': data.phone_home
-      }
-    };
-    
-    const phoneResults = await dynamoDB.query(phoneParams).promise();
-    
-    if (phoneResults.Items && phoneResults.Items.length > 0) {
-      console.log('Duplicate lead detected: same phone number', {
-        phone: data.phone_home
-      });
-      return true;
-    }
-    
-    // No duplicates found
-    return false;
-  } catch (error) {
-    // If the GSIs don't exist yet, fall back to scan operations
-    if (error.code === 'ResourceNotFoundException') {
-      console.warn('GSIs not found, falling back to scan operation for duplicate check');
-      return fallbackDuplicateCheck(data);
-    }
-    
-    console.error('Error checking for duplicates:', error);
-    throw error;
-  }
-}
-
-// Fallback duplicate check using scan (less efficient but works without GSIs)
-async function fallbackDuplicateCheck(data) {
-  try {
-    // Check by email
-    const emailParams = {
-      TableName: LEADS_TABLE,
-      FilterExpression: 'email = :email',
-      ExpressionAttributeValues: {
-        ':email': data.email
-      }
-    };
-    
-    const emailResults = await dynamoDB.scan(emailParams).promise();
-    
-    if (emailResults.Items && emailResults.Items.length > 0) {
-      console.log('Duplicate lead detected: same email (fallback)', {
-        email: data.email
-      });
-      return true;
-    }
-    
-    // Check by phone number
-    const phoneParams = {
-      TableName: LEADS_TABLE,
-      FilterExpression: 'phone_home = :phone_home',
-      ExpressionAttributeValues: {
-        ':phone_home': data.phone_home
-      }
-    };
-    
-    const phoneResults = await dynamoDB.scan(phoneParams).promise();
-    
-    if (phoneResults.Items && phoneResults.Items.length > 0) {
-      console.log('Duplicate lead detected: same phone number (fallback)', {
-        phone: data.phone_home
-      });
-      return true;
-    }
-    
-    return false;
-  } catch (error) {
-    console.error('Error in fallback duplicate check:', error);
-    throw error;
   }
 }
 
@@ -445,23 +296,6 @@
   }
 }
 
-<<<<<<< HEAD
-// Handler for GET /vendors
-async function handleGetVendors() {
-  try {
-    const result = await dynamoDB.send(
-      new ScanCommand({
-        TableName: VENDORS_TABLE
-      })
-    );
-    
-    // Remove API keys from the response for security
-    const vendorsWithoutKeys = result.Items.map(vendor => {
-      const { api_key, ...vendorWithoutKey } = vendor;
-      return vendorWithoutKey;
-    });
-    
-=======
 // Handler for GET /stats - Aggregated lead statistics
 async function handleGetLeadStats(queryParams) {
   try {
@@ -473,24 +307,24 @@
     let leads;
     if (vendorCode) {
       // Query by vendor_code using GSI
-      const params = {
-        TableName: LEADS_TABLE,
-        IndexName: 'VendorTimestampIndex',
-        KeyConditionExpression: 'vendor_code = :vendor_code',
-        ExpressionAttributeValues: {
-          ':vendor_code': vendorCode
-        }
-      };
-      
-      const result = await dynamoDB.query(params).promise();
+      const result = await dynamoDB.send(
+        new QueryCommand({
+          TableName: LEADS_TABLE,
+          IndexName: 'VendorTimestampIndex',
+          KeyConditionExpression: 'vendor_code = :vendor_code',
+          ExpressionAttributeValues: {
+            ':vendor_code': vendorCode
+          }
+        })
+      );
       leads = result.Items;
     } else {
       // Get all leads
-      const params = {
-        TableName: LEADS_TABLE
-      };
-      
-      const result = await dynamoDB.scan(params).promise();
+      const result = await dynamoDB.send(
+        new ScanCommand({
+          TableName: LEADS_TABLE
+        })
+      );
       leads = result.Items;
     }
     
@@ -580,44 +414,22 @@
       } 
       : formattedStats;
     
-    // Return the stats
->>>>>>> b006225d
     return {
       statusCode: 200,
       headers: {
         'Content-Type': 'application/json',
         'Access-Control-Allow-Origin': '*'
       },
-<<<<<<< HEAD
-      body: JSON.stringify(vendorsWithoutKeys)
-    };
-  } catch (error) {
-    console.error('Get vendors error:', error);
-=======
       body: JSON.stringify(finalResponse)
     };
   } catch (error) {
     console.error('Get lead stats error:', error);
->>>>>>> b006225d
-    return {
-      statusCode: 500,
-      headers: {
-        'Content-Type': 'application/json',
-        'Access-Control-Allow-Origin': '*'
-      },
-<<<<<<< HEAD
-      body: JSON.stringify({ status: 'error', message: 'Error retrieving vendors' })
-    };
-  }
-}
-
-// Handler for POST /vendors
-async function handleCreateVendor(data) {
-  // Validate vendor data
-  if (!data.vendor_code || !data.name) {
-    return {
-      statusCode: 400,
-=======
+    return {
+      statusCode: 500,
+      headers: {
+        'Content-Type': 'application/json',
+        'Access-Control-Allow-Origin': '*'
+      },
       body: JSON.stringify({ status: 'error', message: 'Error retrieving lead statistics' })
     };
   }
@@ -638,16 +450,17 @@
     if (vendor_code) {
       // Query using GSI if we're only filtering by vendor
       if (!start_date && !end_date) {
-        const params = {
-          TableName: LEADS_TABLE,
-          IndexName: 'VendorTimestampIndex',
-          KeyConditionExpression: 'vendor_code = :vendor_code',
-          ExpressionAttributeValues: {
-            ':vendor_code': vendor_code
-          }
-        };
+        const result = await dynamoDB.send(
+          new QueryCommand({
+            TableName: LEADS_TABLE,
+            IndexName: 'VendorTimestampIndex',
+            KeyConditionExpression: 'vendor_code = :vendor_code',
+            ExpressionAttributeValues: {
+              ':vendor_code': vendor_code
+            }
+          })
+        );
         
-        const result = await dynamoDB.query(params).promise();
         return {
           statusCode: 200,
           headers: {
@@ -688,7 +501,9 @@
     }
     
     // Execute the scan operation
-    const result = await dynamoDB.scan(params).promise();
+    const result = await dynamoDB.send(
+      new ScanCommand(params)
+    );
     
     // Sort by timestamp (newest first)
     const sortedItems = result.Items.sort((a, b) => 
@@ -698,12 +513,71 @@
     // Return the results
     return {
       statusCode: 200,
->>>>>>> b006225d
-      headers: {
-        'Content-Type': 'application/json',
-        'Access-Control-Allow-Origin': '*'
-      },
-<<<<<<< HEAD
+      headers: {
+        'Content-Type': 'application/json',
+        'Access-Control-Allow-Origin': '*'
+      },
+      body: JSON.stringify(sortedItems)
+    };
+  } catch (error) {
+    console.error('Export leads error:', error);
+    return {
+      statusCode: 500,
+      headers: {
+        'Content-Type': 'application/json',
+        'Access-Control-Allow-Origin': '*'
+      },
+      body: JSON.stringify({ status: 'error', message: 'Error exporting leads' })
+    };
+  }
+}
+
+// Handler for GET /vendors
+async function handleGetVendors() {
+  try {
+    const result = await dynamoDB.send(
+      new ScanCommand({
+        TableName: VENDORS_TABLE
+      })
+    );
+    
+    // Remove API keys from the response for security
+    const vendorsWithoutKeys = result.Items.map(vendor => {
+      const { api_key, ...vendorWithoutKey } = vendor;
+      return vendorWithoutKey;
+    });
+    
+    return {
+      statusCode: 200,
+      headers: {
+        'Content-Type': 'application/json',
+        'Access-Control-Allow-Origin': '*'
+      },
+      body: JSON.stringify(vendorsWithoutKeys)
+    };
+  } catch (error) {
+    console.error('Get vendors error:', error);
+    return {
+      statusCode: 500,
+      headers: {
+        'Content-Type': 'application/json',
+        'Access-Control-Allow-Origin': '*'
+      },
+      body: JSON.stringify({ status: 'error', message: 'Error retrieving vendors' })
+    };
+  }
+}
+
+// Handler for POST /vendors
+async function handleCreateVendor(data) {
+  // Validate vendor data
+  if (!data.vendor_code || !data.name) {
+    return {
+      statusCode: 400,
+      headers: {
+        'Content-Type': 'application/json',
+        'Access-Control-Allow-Origin': '*'
+      },
       body: JSON.stringify({ 
         status: 'error', 
         message: 'Vendor code and name are required' 
@@ -758,37 +632,12 @@
     );
     
     // Return vendor data including the API key
-=======
-      body: JSON.stringify(sortedItems)
-    };
-  } catch (error) {
-    console.error('Export leads error:', error);
-    return {
-      statusCode: 500,
-      headers: {
-        'Content-Type': 'application/json',
-        'Access-Control-Allow-Origin': '*'
-      },
-      body: JSON.stringify({ status: 'error', message: 'Error exporting leads' })
-    };
-  }
-}
-
-// Handler for GET /vendors - List all vendors
-async function handleGetVendors() {
-  try {
-    const result = await dynamoDB.scan({
-      TableName: VENDORS_TABLE
-    }).promise();
-    
->>>>>>> b006225d
     return {
       statusCode: 200,
       headers: {
         'Content-Type': 'application/json',
         'Access-Control-Allow-Origin': '*'
       },
-<<<<<<< HEAD
       body: JSON.stringify({
         status: 'success',
         vendor: vendor,
@@ -797,214 +646,17 @@
     };
   } catch (error) {
     console.error('Create vendor error:', error);
-=======
-      body: JSON.stringify(result.Items)
-    };
-  } catch (error) {
-    console.error('Error fetching vendors:', error);
->>>>>>> b006225d
-    return {
-      statusCode: 500,
-      headers: {
-        'Content-Type': 'application/json',
-        'Access-Control-Allow-Origin': '*'
-      },
-<<<<<<< HEAD
+    return {
+      statusCode: 500,
+      headers: {
+        'Content-Type': 'application/json',
+        'Access-Control-Allow-Origin': '*'
+      },
       body: JSON.stringify({ status: 'error', message: 'Error creating vendor' })
     };
   }
 }
 
-// Handler for POST /vendors/{vendor_code}/regenerate-key
-async function handleRegenerateVendorKey(vendorCode) {
-  // Check if vendor exists
-  try {
-    const existingVendor = await dynamoDB.send(
-      new GetCommand({
-        TableName: VENDORS_TABLE,
-        Key: { vendor_code: vendorCode }
-      })
-    );
-    
-    if (!existingVendor.Item) {
-      return {
-        statusCode: 404,
-=======
-      body: JSON.stringify({ status: 'error', message: 'Error fetching vendors' })
-    };
-  }
-}
-
-// Handler for POST /vendors - Create a new vendor
-async function handleCreateVendor(data) {
-  try {
-    // Generate vendor code if not provided
-    const vendor_code = data.vendor_code || generateVendorCode(data.name);
-    
-    // Generate API key
-    const api_key = crypto.randomBytes(16).toString('hex');
-    
-    // Create timestamp
-    const created_at = new Date().toISOString();
-    
-    // Prepare vendor object
-    const vendor = {
-      vendor_code,
-      name: data.name,
-      contact_email: data.contact_email || null,
-      contact_phone: data.contact_phone || null,
-      website: data.website || null,
-      api_key,
-      status: data.status || 'active',
-      created_at,
-      updated_at: created_at
-    };
-    
-    // Validate required fields
-    if (!vendor.name) {
-      return {
-        statusCode: 400,
->>>>>>> b006225d
-        headers: {
-          'Content-Type': 'application/json',
-          'Access-Control-Allow-Origin': '*'
-        },
-<<<<<<< HEAD
-        body: JSON.stringify({ 
-          status: 'error', 
-          message: 'Vendor not found' 
-        })
-      };
-    }
-    
-    // Generate new API key
-    const newApiKey = generateApiKey();
-    
-    // Update vendor with new API key
-    await dynamoDB.send(
-      new UpdateCommand({
-        TableName: VENDORS_TABLE,
-        Key: { vendor_code: vendorCode },
-        UpdateExpression: 'set api_key = :apiKey',
-        ExpressionAttributeValues: {
-          ':apiKey': newApiKey
-        },
-        ReturnValues: 'ALL_NEW'
-      })
-    );
-=======
-        body: JSON.stringify({ status: 'error', message: 'Vendor name is required' })
-      };
-    }
-    
-    // Store in DynamoDB
-    try {
-      await dynamoDB.put({
-        TableName: VENDORS_TABLE,
-        Item: vendor,
-        // Ensure vendor_code doesn't already exist
-        ConditionExpression: 'attribute_not_exists(vendor_code)'
-      }).promise();
-      
-      return {
-        statusCode: 201,
-        headers: {
-          'Content-Type': 'application/json',
-          'Access-Control-Allow-Origin': '*'
-        },
-        body: JSON.stringify(vendor)
-      };
-    } catch (error) {
-      if (error.code === 'ConditionalCheckFailedException') {
-        // Try again with a new vendor code
-        data.vendor_code = generateVendorCode(data.name);
-        return handleCreateVendor(data);
-      }
-      throw error;
-    }
-  } catch (error) {
-    console.error('Error creating vendor:', error);
-    return {
-      statusCode: 500,
-      headers: {
-        'Content-Type': 'application/json',
-        'Access-Control-Allow-Origin': '*'
-      },
-      body: JSON.stringify({ status: 'error', message: 'Error creating vendor' })
-    };
-  }
-}
-
-// Handler for POST /vendors/:vendor_code/regenerate-key - Regenerate API key
-async function handleRegenerateApiKey(vendor_code) {
-  try {
-    // Generate new API key
-    const api_key = crypto.randomBytes(16).toString('hex');
-    
-    // Update vendor in DynamoDB
-    await dynamoDB.update({
-      TableName: VENDORS_TABLE,
-      Key: { vendor_code },
-      UpdateExpression: 'set api_key = :api_key, updated_at = :updated_at',
-      ExpressionAttributeValues: {
-        ':api_key': api_key,
-        ':updated_at': new Date().toISOString()
-      },
-      ConditionExpression: 'attribute_exists(vendor_code)'
-    }).promise();
->>>>>>> b006225d
-    
-    return {
-      statusCode: 200,
-      headers: {
-        'Content-Type': 'application/json',
-        'Access-Control-Allow-Origin': '*'
-      },
-<<<<<<< HEAD
-      body: JSON.stringify({
-        status: 'success',
-        api_key: newApiKey,
-        message: 'API key regenerated successfully'
-      })
-    };
-  } catch (error) {
-    console.error('Regenerate API key error:', error);
-=======
-      body: JSON.stringify({ 
-        status: 'success', 
-        vendor_code,
-        api_key,
-        message: 'API key regenerated successfully' 
-      })
-    };
-  } catch (error) {
-    console.error(`Error regenerating API key for vendor ${vendor_code}:`, error);
-    
-    if (error.code === 'ConditionalCheckFailedException') {
-      return {
-        statusCode: 404,
-        headers: {
-          'Content-Type': 'application/json',
-          'Access-Control-Allow-Origin': '*'
-        },
-        body: JSON.stringify({ status: 'error', message: 'Vendor not found' })
-      };
-    }
-    
->>>>>>> b006225d
-    return {
-      statusCode: 500,
-      headers: {
-        'Content-Type': 'application/json',
-        'Access-Control-Allow-Origin': '*'
-      },
-      body: JSON.stringify({ status: 'error', message: 'Error regenerating API key' })
-    };
-  }
-}
-
-<<<<<<< HEAD
-=======
 // Generate a unique vendor code
 function generateVendorCode(vendorName) {
   // Create a code based on vendor name (first 3 chars) + random string
@@ -1019,7 +671,73 @@
   return `${prefix}${randomString}`;
 }
 
->>>>>>> b006225d
+// Handler for POST /vendors/{vendor_code}/regenerate-key
+async function handleRegenerateApiKey(vendorCode) {
+  // Check if vendor exists
+  try {
+    const existingVendor = await dynamoDB.send(
+      new GetCommand({
+        TableName: VENDORS_TABLE,
+        Key: { vendor_code: vendorCode }
+      })
+    );
+    
+    if (!existingVendor.Item) {
+      return {
+        statusCode: 404,
+        headers: {
+          'Content-Type': 'application/json',
+          'Access-Control-Allow-Origin': '*'
+        },
+        body: JSON.stringify({ 
+          status: 'error', 
+          message: 'Vendor not found' 
+        })
+      };
+    }
+    
+    // Generate new API key
+    const newApiKey = generateApiKey();
+    
+    // Update vendor with new API key
+    await dynamoDB.send(
+      new UpdateCommand({
+        TableName: VENDORS_TABLE,
+        Key: { vendor_code: vendorCode },
+        UpdateExpression: 'set api_key = :apiKey, updated_at = :updated_at',
+        ExpressionAttributeValues: {
+          ':apiKey': newApiKey,
+          ':updated_at': new Date().toISOString()
+        },
+        ReturnValues: 'ALL_NEW'
+      })
+    );
+    
+    return {
+      statusCode: 200,
+      headers: {
+        'Content-Type': 'application/json',
+        'Access-Control-Allow-Origin': '*'
+      },
+      body: JSON.stringify({
+        status: 'success',
+        api_key: newApiKey,
+        message: 'API key regenerated successfully'
+      })
+    };
+  } catch (error) {
+    console.error('Regenerate API key error:', error);
+    return {
+      statusCode: 500,
+      headers: {
+        'Content-Type': 'application/json',
+        'Access-Control-Allow-Origin': '*'
+      },
+      body: JSON.stringify({ status: 'error', message: 'Error regenerating API key' })
+    };
+  }
+}
+
 // Validation function
 function validateLeadData(data) {
   const errors = [];
