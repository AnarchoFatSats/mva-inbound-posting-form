--- conflicted
+++ resolved
@@ -10,12 +10,12 @@
 } = require('@aws-sdk/lib-dynamodb');
 const { v4: uuidv4 } = require('uuid');
 const crypto = require('crypto');
-<<<<<<< HEAD
+ resolve-conflicts
 const docusignUtils = require('./docusign-utils');
-=======
+
 const docusignService = require('./docusign-service');
 const authRoutes = require('./auth-routes');
->>>>>>> 3c27a936
+ main
 
 const client = new DynamoDBClient();
 const dynamoDB = DynamoDBDocumentClient.from(client);
@@ -139,7 +139,7 @@
         return await handleGetLead(leadId, event.vendor);
       }
     }
-<<<<<<< HEAD
+ resolve-conflicts
     // Handle DocuSign retainer sending
     else if (path.match(/^\/leads\/[^\/]+\/send-retainer$/)) {
       if (httpMethod === 'POST') {
@@ -151,13 +151,13 @@
     else if (path === '/docusign/webhook') {
       if (httpMethod === 'POST') {
         return await handleDocuSignWebhook(JSON.parse(body));
-=======
+
     // Handle sending retainer via DocuSign
     else if (path.match(/^\/leads\/[^\/]+\/send-retainer$/)) {
       const leadId = pathParameters.lead_id;
       if (httpMethod === 'POST') {
         return await handleSendRetainer(leadId, JSON.parse(event.body || '{}'), event.vendor);
->>>>>>> 3c27a936
+ main
       }
     } else if (path === '/stats') {
       if (httpMethod === 'GET') {
@@ -1209,17 +1209,17 @@
   }
 }
 
-<<<<<<< HEAD
+ resolve-conflicts
 // Function for handling DocuSign retainer agreements
 async function handleSendRetainer(leadId, options = {}) {
   try {
     // Get the lead data
-=======
+
 // Handler for sending a retainer agreement via DocuSign
 async function handleSendRetainer(leadId, data, vendor) {
   try {
     // Check if lead exists and belongs to this vendor
->>>>>>> 3c27a936
+ main
     const leadResult = await dynamoDB.send(
       new GetCommand({
         TableName: LEADS_TABLE,
@@ -1234,7 +1234,7 @@
           'Content-Type': 'application/json',
           'Access-Control-Allow-Origin': '*'
         },
-<<<<<<< HEAD
+ resolve-conflicts
         body: JSON.stringify({ status: 'error', message: 'Lead not found' })
       };
     }
@@ -1248,7 +1248,7 @@
       
       return {
         statusCode: 200,
-=======
+
         body: JSON.stringify({ 
           status: 'error', 
           message: 'Lead not found' 
@@ -1260,13 +1260,13 @@
     if (vendor.vendor_code !== 'ADMIN' && leadResult.Item.vendor_code !== vendor.vendor_code) {
       return {
         statusCode: 403,
->>>>>>> 3c27a936
+ main
         headers: {
           'Content-Type': 'application/json',
           'Access-Control-Allow-Origin': '*'
         },
         body: JSON.stringify({ 
-<<<<<<< HEAD
+ resolve-conflicts
           status: 'success', 
           message: 'Retainer agreement already sent',
           data: {
@@ -1304,7 +1304,7 @@
       envelope_id: envelopeResult.envelopeId,
       status: envelopeResult.status
     });
-=======
+
           status: 'error', 
           message: 'You do not have permission to send a retainer for this lead' 
         })
@@ -1337,7 +1337,7 @@
     };
     
     const result = await docusignService.sendRetainer(leadId, options);
->>>>>>> 3c27a936
+ main
     
     return {
       statusCode: 200,
@@ -1346,7 +1346,7 @@
         'Access-Control-Allow-Origin': '*'
       },
       body: JSON.stringify({ 
-<<<<<<< HEAD
+ resolve-conflicts
         status: 'success', 
         message: 'Retainer agreement sent successfully',
         data: {
@@ -1357,7 +1357,7 @@
     };
   } catch (error) {
     console.error('Error sending retainer:', error);
-=======
+
         status: 'success',
         envelopeId: result.envelopeId,
         message: 'Retainer agreement sent successfully' 
@@ -1365,14 +1365,14 @@
     };
   } catch (error) {
     console.error('Send retainer error:', error);
->>>>>>> 3c27a936
+ main
     return {
       statusCode: 500,
       headers: {
         'Content-Type': 'application/json',
         'Access-Control-Allow-Origin': '*'
       },
-<<<<<<< HEAD
+ resolve-conflicts
       body: JSON.stringify({ status: 'error', message: `Failed to send retainer agreement: ${error.message}` })
     };
   }
@@ -1386,7 +1386,7 @@
     const envelopeId = envelopeStatus.envelopeId;
     
     if (!envelopeId) {
-=======
+
       body: JSON.stringify({ 
         status: 'error', 
         message: 'Error sending retainer agreement' 
@@ -1400,14 +1400,14 @@
   try {
     // Validate the webhook payload
     if (!data || !data.envelopeId || !data.status) {
->>>>>>> 3c27a936
+ main
       return {
         statusCode: 400,
         headers: {
           'Content-Type': 'application/json',
           'Access-Control-Allow-Origin': '*'
         },
-<<<<<<< HEAD
+ resolve-conflicts
         body: JSON.stringify({ status: 'error', message: 'Missing envelope ID in webhook data' })
       };
     }
@@ -1460,7 +1460,7 @@
     
     // Add an entry to the lead history
     await addLeadHistoryEntry(leadId, `DocuSign status updated: ${envelopeStatus.status}`, envelopeStatus);
-=======
+
         body: JSON.stringify({ 
           status: 'error', 
           message: 'Invalid webhook payload' 
@@ -1470,7 +1470,7 @@
     
     // Process the webhook
     const result = await docusignService.handleStatusCallback(data);
->>>>>>> 3c27a936
+ main
     
     return {
       statusCode: 200,
@@ -1479,27 +1479,27 @@
         'Access-Control-Allow-Origin': '*'
       },
       body: JSON.stringify({ 
-<<<<<<< HEAD
+ resolve-conflicts
         status: 'success', 
-=======
+
         status: 'success',
->>>>>>> 3c27a936
+ main
         message: 'Webhook processed successfully'
       })
     };
   } catch (error) {
-<<<<<<< HEAD
+ resolve-conflicts
     console.error('Error processing DocuSign webhook:', error);
-=======
+
     console.error('DocuSign webhook error:', error);
->>>>>>> 3c27a936
+ main
     return {
       statusCode: 500,
       headers: {
         'Content-Type': 'application/json',
         'Access-Control-Allow-Origin': '*'
       },
-<<<<<<< HEAD
+ resolve-conflicts
       body: JSON.stringify({ status: 'error', message: `Failed to process webhook: ${error.message}` })
     };
   }
@@ -1531,7 +1531,7 @@
     console.error('Error adding history entry:', error);
     return false;
   }
-=======
+
       body: JSON.stringify({ 
         status: 'error', 
         message: 'Error processing DocuSign webhook' 
@@ -1731,5 +1731,5 @@
   ];
   
   return adminRoutes.some(route => path.startsWith(route));
->>>>>>> 3c27a936
+ main
 } 