service: lead-management-api

provider:
  name: aws
  runtime: nodejs14.x
  region: us-east-1
  environment:
    VENDORS_TABLE: Vendors
    LEADS_TABLE: Leads
    USER_POOL_ID: us-east-1_lhc964tLD
    # Add DocuSign environment variables
    DS_INTEGRATION_KEY: ${ssm:/docusign/integration_key~true}
    DS_SECRET_KEY: ${ssm:/docusign/secret_key~true}
    DS_ACCOUNT_ID: ${ssm:/docusign/account_id~true}
    DS_USER_ID: ${ssm:/docusign/user_id~true}
    DS_RETAINER_TEMPLATE_ID: ${ssm:/docusign/retainer_template_id~true}
    DS_PRIVATE_KEY: ${ssm:/docusign/private_key~true}
  iamRoleStatements:
    - Effect: Allow
      Action:
        - dynamodb:Query
        - dynamodb:Scan
        - dynamodb:GetItem
        - dynamodb:PutItem
        - dynamodb:UpdateItem
      Resource: 
        - "arn:aws:dynamodb:${self:provider.region}:*:table/${self:provider.environment.VENDORS_TABLE}"
        - "arn:aws:dynamodb:${self:provider.region}:*:table/${self:provider.environment.LEADS_TABLE}"
        - "arn:aws:dynamodb:${self:provider.region}:*:table/${self:provider.environment.LEADS_TABLE}/index/*"
    # Add SSM permissions for DocuSign
    - Effect: Allow
      Action:
        - ssm:GetParameter
        - ssm:GetParameters
      Resource: 
        - "arn:aws:ssm:${self:provider.region}:*:parameter/docusign/*"
    # Add CloudWatch logs permissions
    - Effect: Allow
      Action:
        - logs:CreateLogGroup
        - logs:CreateLogStream
        - logs:PutLogEvents
      Resource: arn:aws:logs:${self:provider.region}:*:*
    # Add Cognito ListUsers permission for email-to-username lookup
    - Effect: Allow
      Action:
        - cognito-idp:ListUsers
        - cognito-idp:ForgotPassword
        - cognito-idp:ConfirmForgotPassword
      Resource: "arn:aws:cognito-idp:${self:provider.region}:*:userpool/${self:provider.environment.USER_POOL_ID}"
  # Configure API Gateway access logs
  apiGateway:
    restApiId: !Ref ApiGateway
    metrics: true
    usagePlan:
      - apiKeys:
          - name: leads-api-key
            description: API key for leads management
        throttle:
          burstLimit: 10
          rateLimit: 5
    # Enable logging to CloudWatch
    accessLogging: true
    executionLogging: true
    dataTracing: true

functions:
  api:
    handler: index.handler
    events:
      - http:
          path: /leads
          method: post
          cors: true
          private: true # Require API key
      - http:
          path: /leads
          method: get
          cors: true
      # Adding lead update endpoint
      - http:
          path: /leads/{lead_id}
          method: patch
          cors: true
          private: true # Require API key
      # Adding single lead GET endpoint
      - http:
          path: /leads/{lead_id}
          method: get
          cors: true
      # DocuSign Retainer Sending
      - http:
          path: /leads/{lead_id}/send-retainer
          method: post
          cors: true
          private: true # Require API key
      # DocuSign Webhook (Connect) endpoint
      - http:
          path: /docusign/webhook
          method: post
          cors: true
      # Adding Vendor Endpoints
      - http:
          path: /vendors
          method: get
          cors: true
      - http:
          path: /vendors
          method: post
          cors: true
          private: true # Require API key
      - http:
          path: /vendors/{vendor_code}/regenerate-key
          method: post
          cors: true
          private: true # Require API key
  
  # New function to lookup username by email
  getUsernameByEmail:
    handler: get-username-by-email.handler
    events:
      - http:
          path: /auth/get-username
          method: post
          cors:
            origin: 'https://main.d21xta9fg9b6w.amplifyapp.com'
            headers:
              - Content-Type
              - Authorization
            allowCredentials: false
      - http:
          path: /auth/get-username
          method: options
          cors:
            origin: 'https://main.d21xta9fg9b6w.amplifyapp.com'
            headers:
              - Content-Type
              - Authorization
            allowCredentials: false
<<<<<<< HEAD
            
  # Forgot password function
  forgotPassword:
    handler: forgot-password.handler
=======
  
  # New function to handle forgot password requests
  forgotPassword:
    handler: forgot-password-handler.handler
>>>>>>> d0938a7b
    events:
      - http:
          path: /auth/forgot-password
          method: post
          cors:
            origin: 'https://main.d21xta9fg9b6w.amplifyapp.com'
            headers:
              - Content-Type
              - Authorization
            allowCredentials: false
      - http:
          path: /auth/forgot-password
          method: options
          cors:
            origin: 'https://main.d21xta9fg9b6w.amplifyapp.com'
            headers:
              - Content-Type
              - Authorization
            allowCredentials: false
<<<<<<< HEAD
            
  # Confirm forgot password function
  confirmForgotPassword:
    handler: confirm-forgot-password.handler
    events:
      - http:
          path: /auth/confirm-forgot-password
          method: post
          cors:
            origin: 'https://main.d21xta9fg9b6w.amplifyapp.com'
            headers:
              - Content-Type
              - Authorization
            allowCredentials: false
      - http:
          path: /auth/confirm-forgot-password
          method: options
          cors:
            origin: 'https://main.d21xta9fg9b6w.amplifyapp.com'
            headers:
              - Content-Type
              - Authorization
            allowCredentials: false
=======
>>>>>>> d0938a7b

resources:
  Resources:
    VendorsTable:
      Type: AWS::DynamoDB::Table
      Properties:
        TableName: ${self:provider.environment.VENDORS_TABLE}
        BillingMode: PAY_PER_REQUEST
        AttributeDefinitions:
          - AttributeName: vendor_code
            AttributeType: S
        KeySchema:
          - AttributeName: vendor_code
            KeyType: HASH
    
    LeadsTable:
      Type: AWS::DynamoDB::Table
      Properties:
        TableName: ${self:provider.environment.LEADS_TABLE}
        BillingMode: PAY_PER_REQUEST
        AttributeDefinitions:
          - AttributeName: lead_id
            AttributeType: S
          - AttributeName: vendor_code
            AttributeType: S
          - AttributeName: timestamp
            AttributeType: S
          - AttributeName: email
            AttributeType: S
          - AttributeName: phone_home
            AttributeType: S
          - AttributeName: envelope_id
            AttributeType: S
        KeySchema:
          - AttributeName: lead_id
            KeyType: HASH
        GlobalSecondaryIndexes:
          - IndexName: VendorTimestampIndex
            KeySchema:
              - AttributeName: vendor_code
                KeyType: HASH
              - AttributeName: timestamp
                KeyType: RANGE
            Projection:
              ProjectionType: ALL
          - IndexName: EmailIndex
            KeySchema:
              - AttributeName: email
                KeyType: HASH
            Projection:
              ProjectionType: ALL
          - IndexName: PhoneIndex
            KeySchema:
              - AttributeName: phone_home
                KeyType: HASH
            Projection:
              ProjectionType: ALL
          - IndexName: EnvelopeIdIndex
            KeySchema:
              - AttributeName: envelope_id
                KeyType: HASH
            Projection:
              ProjectionType: ALL
    
    # Define API Gateway resource
    ApiGateway:
      Type: AWS::ApiGateway::RestApi
      Properties:
        Name: leads-api
        Description: REST API for lead management
        EndpointConfiguration:
          Types:
            - REGIONAL
            
    # CloudWatch Log Group
    ApiGatewayLogGroup:
      Type: AWS::Logs::LogGroup
      Properties:
        LogGroupName: /aws/apigateway/leads-api
        RetentionInDays: 7 <|MERGE_RESOLUTION|>--- conflicted
+++ resolved
@@ -137,17 +137,17 @@
               - Content-Type
               - Authorization
             allowCredentials: false
-<<<<<<< HEAD
+ main
             
   # Forgot password function
   forgotPassword:
     handler: forgot-password.handler
-=======
+
   
   # New function to handle forgot password requests
   forgotPassword:
     handler: forgot-password-handler.handler
->>>>>>> d0938a7b
+ main
     events:
       - http:
           path: /auth/forgot-password
@@ -167,7 +167,7 @@
               - Content-Type
               - Authorization
             allowCredentials: false
-<<<<<<< HEAD
+ main
             
   # Confirm forgot password function
   confirmForgotPassword:
@@ -191,8 +191,8 @@
               - Content-Type
               - Authorization
             allowCredentials: false
-=======
->>>>>>> d0938a7b
+
+ main
 
 resources:
   Resources:
