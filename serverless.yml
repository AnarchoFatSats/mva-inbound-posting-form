--- conflicted
+++ resolved
@@ -7,7 +7,7 @@
   environment:
     VENDORS_TABLE: Vendors
     LEADS_TABLE: Leads
-<<<<<<< HEAD
+ resolve-conflicts
     # Add DocuSign environment variables
     DS_INTEGRATION_KEY: ${ssm:/docusign/integration_key}
     DS_SECRET_KEY: ${ssm:/docusign/secret_key}
@@ -15,14 +15,14 @@
     DS_USER_ID: ${ssm:/docusign/user_id}
     DS_RETAINER_TEMPLATE_ID: ${ssm:/docusign/retainer_template_id}
     DS_PRIVATE_KEY: ${ssm:/docusign/private_key}
-=======
+
     DS_INTEGRATION_KEY: ${ssm:/docusign/integration_key~true}
     DS_SECRET_KEY: ${ssm:/docusign/secret_key~true}
     DS_ACCOUNT_ID: ${ssm:/docusign/account_id~true}
     DS_USER_ID: ${ssm:/docusign/user_id~true}
     DS_RETAINER_TEMPLATE_ID: ${ssm:/docusign/retainer_template_id~true}
     DS_PRIVATE_KEY: ${ssm:/docusign/private_key~true}
->>>>>>> dfd06c12
+ main
   iamRoleStatements:
     - Effect: Allow
       Action:
@@ -35,7 +35,7 @@
         - "arn:aws:dynamodb:${self:provider.region}:*:table/${self:provider.environment.VENDORS_TABLE}"
         - "arn:aws:dynamodb:${self:provider.region}:*:table/${self:provider.environment.LEADS_TABLE}"
         - "arn:aws:dynamodb:${self:provider.region}:*:table/${self:provider.environment.LEADS_TABLE}/index/*"
-<<<<<<< HEAD
+ resolve-conflicts
     # Add SSM permissions
     - Effect: Allow
       Action:
@@ -43,8 +43,8 @@
         - ssm:GetParameters
       Resource: 
         - "arn:aws:ssm:${self:provider.region}:*:parameter/docusign/*"
-=======
->>>>>>> dfd06c12
+
+ main
     # Add CloudWatch logs permissions
     - Effect: Allow
       Action:
