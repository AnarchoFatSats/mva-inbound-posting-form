--- conflicted
+++ resolved
@@ -305,7 +305,7 @@
 
 Results are sorted by timestamp in descending order (newest first).
 
-<<<<<<< HEAD
+ fix-amplify-config
 ## Deployment
 
 This application is deployed using AWS Amplify. The configuration is specified in the amplify.yml file in the project root.
@@ -313,7 +313,7 @@
 ## Recent Fixes
 
 - Fixed AWS Amplify deployment issue caused by corrupted Git configuration
-=======
+
 # DocuSign Integration
 
 The system now includes integration with DocuSign to send and track retainer agreements to leads. This enhancement allows for a streamlined client onboarding process.
@@ -396,4 +396,4 @@
 ## JWT Authentication
 
 The system uses JWT (JSON Web Token) authentication with DocuSign. The private key is stored as an environment variable, and a token is requested when needed with a 1-hour expiration time. The system caches the token until it expires to minimize authentication requests.
->>>>>>> bf6dbaf4
+ main