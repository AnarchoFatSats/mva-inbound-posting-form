version: 1
frontend:
  phases:
    preBuild:
      commands:
        - echo "Setting up build environment"
    build:
      commands:
<<<<<<< HEAD
        - echo "Setting up build environment"
        - echo "Creating config.json with API key from environment"
        - echo "{\"apiKey\":\"$API_KEY\"}" > dashboard/config.json
        - echo "Config file created successfully"
        - echo "Deploying from dashboard directory"
        - ls -la
        - mkdir -p dist/
=======
        - echo "Deploying from dashboard directory"
        - ls -la
        - mkdir -p dist
>>>>>>> 107b8599
        - cp -R dashboard/* dist/
        - echo "Build completed successfully"
  artifacts:
    baseDirectory: dist
    files:
      - '**/*'
  cache:
    paths:
<<<<<<< HEAD
      - node_modules/**/* 
=======
      - node_modules/**/*
>>>>>>> 107b8599
<|MERGE_RESOLUTION|>--- conflicted
+++ resolved
@@ -6,19 +6,12 @@
         - echo "Setting up build environment"
     build:
       commands:
-<<<<<<< HEAD
-        - echo "Setting up build environment"
         - echo "Creating config.json with API key from environment"
         - echo "{\"apiKey\":\"$API_KEY\"}" > dashboard/config.json
         - echo "Config file created successfully"
         - echo "Deploying from dashboard directory"
         - ls -la
-        - mkdir -p dist/
-=======
-        - echo "Deploying from dashboard directory"
-        - ls -la
         - mkdir -p dist
->>>>>>> 107b8599
         - cp -R dashboard/* dist/
         - echo "Build completed successfully"
   artifacts:
@@ -27,8 +20,4 @@
       - '**/*'
   cache:
     paths:
-<<<<<<< HEAD
-      - node_modules/**/* 
-=======
-      - node_modules/**/*
->>>>>>> 107b8599
+      - node_modules/**/*